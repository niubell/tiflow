--- conflicted
+++ resolved
@@ -27,11 +27,7 @@
 	TypeTick
 	TypeStop
 	TypeBarrier
-<<<<<<< HEAD
-	TypeStop
-=======
 	TypeSorterTask
->>>>>>> 794e8e84
 	// Add a new type when adding a new message.
 )
 
@@ -70,17 +66,10 @@
 	}
 }
 
-<<<<<<< HEAD
-// StopMessage creates the message of Stop
-func StopMessage() Message {
-	return Message{
-		Tp: TypeStop,
-=======
 // SorterMessage creates the message of sorter
 func SorterMessage(task sorter.Task) Message {
 	return Message{
 		Tp:         TypeSorterTask,
 		SorterTask: task,
->>>>>>> 794e8e84
 	}
 }