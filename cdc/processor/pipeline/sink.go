// Copyright 2020 PingCAP, Inc.
//
// Licensed under the Apache License, Version 2.0 (the "License");
// you may not use this file except in compliance with the License.
// You may obtain a copy of the License at
//
//     http://www.apache.org/licenses/LICENSE-2.0
//
// Unless required by applicable law or agreed to in writing, software
// distributed under the License is distributed on an "AS IS" BASIS,
// See the License for the specific language governing permissions and
// limitations under the License.

package pipeline

import (
	"context"
	"sync/atomic"
	"time"

	"github.com/pingcap/errors"
	"github.com/pingcap/failpoint"
	"github.com/pingcap/log"
	"github.com/pingcap/ticdc/cdc/model"
	"github.com/pingcap/ticdc/cdc/sink"
	"github.com/pingcap/ticdc/pkg/actor"
	"github.com/pingcap/ticdc/pkg/actor/message"
	"github.com/pingcap/ticdc/pkg/config"
	cdcContext "github.com/pingcap/ticdc/pkg/context"
	cerror "github.com/pingcap/ticdc/pkg/errors"
	"github.com/pingcap/ticdc/pkg/pipeline"
	"go.uber.org/zap"
	"golang.org/x/sync/errgroup"
)

const (
	defaultSyncResolvedBatch = 64
)

// TableStatus is status of the table pipeline
type TableStatus int32

// TableStatus for table pipeline
const (
	TableStatusInitializing TableStatus = iota
	TableStatusRunning
	TableStatusStopped
)

func (s TableStatus) String() string {
	switch s {
	case TableStatusInitializing:
		return "Initializing"
	case TableStatusRunning:
		return "Running"
	case TableStatusStopped:
		return "Stopped"
	}
	return "Unknown"
}

// Load TableStatus with THREAD-SAFE
func (s *TableStatus) Load() TableStatus {
	return TableStatus(atomic.LoadInt32((*int32)(s)))
}

// Store TableStatus with THREAD-SAFE
func (s *TableStatus) Store(new TableStatus) {
	atomic.StoreInt32((*int32)(s), int32(new))
}

type sinkNode struct {
<<<<<<< HEAD
	config *config.ReplicaConfig
	sink   sink.Sink
	status TableStatus
=======
	sink    sink.Sink
	status  TableStatus
	tableID model.TableID
>>>>>>> 30d77eac

	resolvedTs   model.Ts
	checkpointTs model.Ts
	targetTs     model.Ts
	barrierTs    model.Ts

	eventBuffer []*model.PolymorphicEvent
	rowBuffer   []*model.RowChangedEvent

	flowController   tableFlowController
	tableActorRouter *actor.Router
	isTableActorMode bool
}

func newSinkNode(tableID model.TableID, sink sink.Sink, startTs model.Ts, targetTs model.Ts, flowController tableFlowController) *sinkNode {
	return &sinkNode{
		tableID:      tableID,
		sink:         sink,
		status:       TableStatusInitializing,
		targetTs:     targetTs,
		resolvedTs:   startTs,
		checkpointTs: startTs,
		barrierTs:    startTs,

		flowController: flowController,
	}
}

func (n *sinkNode) ResolvedTs() model.Ts   { return atomic.LoadUint64(&n.resolvedTs) }
func (n *sinkNode) CheckpointTs() model.Ts { return atomic.LoadUint64(&n.checkpointTs) }
func (n *sinkNode) BarrierTs() model.Ts    { return atomic.LoadUint64(&n.barrierTs) }
func (n *sinkNode) Status() TableStatus    { return n.status.Load() }

func (n *sinkNode) Init(ctx pipeline.NodeContext) error {
	return n.StartActorNode(ctx, nil, nil, ctx.ChangefeedVars(), ctx.GlobalVars())
}

func (n *sinkNode) StartActorNode(ctx context.Context, tableActorRouter *actor.Router, wg *errgroup.Group, info *cdcContext.ChangefeedVars, vars *cdcContext.GlobalVars) error {
	n.config = info.Info.Config
	if tableActorRouter != nil {
		n.isTableActorMode = true
		n.tableActorRouter = tableActorRouter
	}
	return nil
}

// stop is called when sink receives a stop command or checkpointTs reaches targetTs.
// In this method, the builtin table sink will be closed by calling `Close`, and
// no more events can be sent to this sink node afterwards.
func (n *sinkNode) stop(ctx context.Context) (err error) {
	// table stopped status must be set after underlying sink is closed
	defer n.status.Store(TableStatusStopped)
	err = n.sink.Close(ctx)
	if err != nil {
		return
	}
	err = cerror.ErrTableProcessorStoppedSafely.GenWithStackByArgs()
	return
}

func (n *sinkNode) flushSink(ctx context.Context, resolvedTs model.Ts) (err error) {
	defer func() {
		if err != nil {
			n.status.Store(TableStatusStopped)
			return
		}
		if n.checkpointTs >= n.targetTs {
			err = n.stop(ctx)
		}
	}()
	if resolvedTs > n.barrierTs {
		resolvedTs = n.barrierTs
	}
	if resolvedTs > n.targetTs {
		resolvedTs = n.targetTs
	}
	if resolvedTs <= n.checkpointTs {
		return nil
	}
	if err := n.emitRow2Sink(ctx); err != nil {
		return errors.Trace(err)
	}
	checkpointTs, err := n.sink.FlushRowChangedEvents(ctx, n.tableID, resolvedTs)
	if err != nil {
		return errors.Trace(err)
	}
	if checkpointTs <= n.checkpointTs {
		return nil
	}
	atomic.StoreUint64(&n.checkpointTs, checkpointTs)

	n.flowController.Release(checkpointTs)
	return nil
}

func (n *sinkNode) emitEvent(ctx context.Context, event *model.PolymorphicEvent) error {
	if event == nil || event.Row == nil {
		log.Warn("skip emit nil event", zap.Any("event", event))
		return nil
	}

	colLen := len(event.Row.Columns)
	preColLen := len(event.Row.PreColumns)
	// Some transactions could generate empty row change event, such as
	// begin; insert into t (id) values (1); delete from t where id=1; commit;
	// Just ignore these row changed events
	if colLen == 0 && preColLen == 0 {
		log.Warn("skip emit empty row event", zap.Any("event", event))
		return nil
	}

	replicaConfig := n.config

	// This indicates that it is an update event,
	// and after enable old value internally by default(but disable in the configuration).
	// We need to handle the update event to be compatible with the old format.
	if !replicaConfig.EnableOldValue && colLen != 0 && preColLen != 0 && colLen == preColLen {
		if shouldSplitUpdateEvent(event) {
			deleteEvent, insertEvent, err := splitUpdateEvent(event)
			if err != nil {
				return errors.Trace(err)
			}
			// NOTICE: Please do not change the order, the delete event always comes before the insert event.
			n.eventBuffer = append(n.eventBuffer, deleteEvent, insertEvent)
		} else {
			// If the handle key columns are not updated, PreColumns is directly ignored.
			event.Row.PreColumns = nil
			n.eventBuffer = append(n.eventBuffer, event)
		}
	} else {
		n.eventBuffer = append(n.eventBuffer, event)
	}

	if len(n.eventBuffer) >= defaultSyncResolvedBatch {
		if err := n.emitRow2Sink(ctx); err != nil {
			return errors.Trace(err)
		}
	}
	return nil
}

// shouldSplitUpdateEvent determines if the split event is needed to align the old format based on
// whether the handle key column has been modified.
// If the handle key column is modified,
// we need to use splitUpdateEvent to split the update event into a delete and an insert event.
func shouldSplitUpdateEvent(updateEvent *model.PolymorphicEvent) bool {
	// nil event will never be split.
	if updateEvent == nil {
		return false
	}

	handleKeyCount := 0
	equivalentHandleKeyCount := 0
	for i := range updateEvent.Row.Columns {
		if updateEvent.Row.Columns[i].Flag.IsHandleKey() && updateEvent.Row.PreColumns[i].Flag.IsHandleKey() {
			handleKeyCount++
			colValueString := model.ColumnValueString(updateEvent.Row.Columns[i].Value)
			preColValueString := model.ColumnValueString(updateEvent.Row.PreColumns[i].Value)
			if colValueString == preColValueString {
				equivalentHandleKeyCount++
			}
		}
	}

	// If the handle key columns are not updated, so we do **not** need to split the event row.
	return !(handleKeyCount == equivalentHandleKeyCount)
}

// splitUpdateEvent splits an update event into a delete and an insert event.
func splitUpdateEvent(updateEvent *model.PolymorphicEvent) (*model.PolymorphicEvent, *model.PolymorphicEvent, error) {
	if updateEvent == nil {
		return nil, nil, errors.New("nil event cannot be split")
	}

	// If there is an update to handle key columns,
	// we need to split the event into two events to be compatible with the old format.
	// NOTICE: Here we don't need a full deep copy because our two events need Columns and PreColumns respectively,
	// so it won't have an impact and no more full deep copy wastes memory.
	deleteEvent := *updateEvent
	deleteEventRow := *updateEvent.Row
	deleteEventRowKV := *updateEvent.RawKV
	deleteEvent.Row = &deleteEventRow
	deleteEvent.RawKV = &deleteEventRowKV

	deleteEvent.Row.Columns = nil
	for i := range deleteEvent.Row.PreColumns {
		// NOTICE: Only the handle key pre column is retained in the delete event.
		if !deleteEvent.Row.PreColumns[i].Flag.IsHandleKey() {
			deleteEvent.Row.PreColumns[i] = nil
		}
	}
	// Align with the old format if old value disabled.
	deleteEvent.Row.TableInfoVersion = 0

	insertEvent := *updateEvent
	insertEventRow := *updateEvent.Row
	insertEventRowKV := *updateEvent.RawKV
	insertEvent.Row = &insertEventRow
	insertEvent.RawKV = &insertEventRowKV
	// NOTICE: clean up pre cols for insert event.
	insertEvent.Row.PreColumns = nil

	return &deleteEvent, &insertEvent, nil
}

// clear event buffer and row buffer.
// Also, it dereferences data that are held by buffers.
func (n *sinkNode) clearBuffers() {
	// Do not hog memory.
	if cap(n.rowBuffer) > defaultSyncResolvedBatch {
		n.rowBuffer = make([]*model.RowChangedEvent, 0, defaultSyncResolvedBatch)
	} else {
		for i := range n.rowBuffer {
			n.rowBuffer[i] = nil
		}
		n.rowBuffer = n.rowBuffer[:0]
	}

	if cap(n.eventBuffer) > defaultSyncResolvedBatch {
		n.eventBuffer = make([]*model.PolymorphicEvent, 0, defaultSyncResolvedBatch)
	} else {
		for i := range n.eventBuffer {
			n.eventBuffer[i] = nil
		}
		n.eventBuffer = n.eventBuffer[:0]
	}
}

func (n *sinkNode) emitRow2Sink(ctx context.Context) error {
	for _, ev := range n.eventBuffer {
		n.rowBuffer = append(n.rowBuffer, ev.Row)
	}
	failpoint.Inject("ProcessorSyncResolvedPreEmit", func() {
		log.Info("Prepare to panic for ProcessorSyncResolvedPreEmit")
		time.Sleep(10 * time.Second)
		panic("ProcessorSyncResolvedPreEmit")
	})
	err := n.sink.EmitRowChangedEvents(ctx, n.rowBuffer...)
	if err != nil {
		return errors.Trace(err)
	}
	n.clearBuffers()
	return nil
}

// Receive receives the message from the previous node
func (n *sinkNode) Receive(ctx pipeline.NodeContext) error {
	if n.status == TableStatusStopped {
		return cerror.ErrTableProcessorStoppedSafely.GenWithStackByArgs()
	}
	msg := ctx.Message()
	_, err := n.TryHandleDataMessage(ctx, msg)
	return err
}

func (n *sinkNode) TryHandleDataMessage(ctx context.Context, msg pipeline.Message) (bool, error) {
	if n.status == TableStatusStopped {
		return false, cerror.ErrTableProcessorStoppedSafely.GenWithStackByArgs()
	}
	switch msg.Tp {
	case pipeline.MessageTypePolymorphicEvent:
		event := msg.PolymorphicEvent
		if event.RawKV.OpType == model.OpTypeResolved {
			if n.status == TableStatusInitializing {
				n.status.Store(TableStatusRunning)
			}
			failpoint.Inject("ProcessorSyncResolvedError", func() {
				failpoint.Return(false, errors.New("processor sync resolved injected error"))
			})
			if err := n.flushSink(ctx, msg.PolymorphicEvent.CRTs); err != nil {
				return false, errors.Trace(err)
			}
			atomic.StoreUint64(&n.resolvedTs, msg.PolymorphicEvent.CRTs)
			return true, nil
		}
		if err := n.emitEvent(ctx, event); err != nil {
			return false, errors.Trace(err)
		}
	case pipeline.MessageTypeTick:
		if err := n.flushSink(ctx, n.resolvedTs); err != nil {
			return false, errors.Trace(err)
		}
	case pipeline.MessageTypeCommand:
		if msg.Command.Tp == pipeline.CommandTypeStop {
			return true, n.stop(ctx)
		}
	case pipeline.MessageTypeBarrier:
		n.barrierTs = msg.BarrierTs
		if err := n.flushSink(ctx, n.resolvedTs); err != nil {
			return false, errors.Trace(err)
		}
	}
	return true, nil
}

func (n *sinkNode) Destroy(ctx pipeline.NodeContext) error {
	n.status.Store(TableStatusStopped)
	n.flowController.Abort()
	return n.sink.Close(ctx)
}

func (n *sinkNode) HandleActorMessage(ctx context.Context, msg message.Message) error {
	switch msg.Tp {
	case message.TypeStop:
		return n.stop(ctx)
	case message.TypeBarrier:
		atomic.StoreUint64(&n.barrierTs, msg.BarrierTs)
		if err := n.flushSink(ctx, n.resolvedTs); err != nil {
			return errors.Trace(err)
		}
	case message.TypeTick:
		if err := n.flushSink(ctx, n.resolvedTs); err != nil {
			return errors.Trace(err)
		}
	}
	return nil
}

func (n *sinkNode) TryGetProcessedMessage() *pipeline.Message {
	return nil
}<|MERGE_RESOLUTION|>--- conflicted
+++ resolved
@@ -70,15 +70,10 @@
 }
 
 type sinkNode struct {
-<<<<<<< HEAD
-	config *config.ReplicaConfig
-	sink   sink.Sink
-	status TableStatus
-=======
+	config  *config.ReplicaConfig
 	sink    sink.Sink
 	status  TableStatus
 	tableID model.TableID
->>>>>>> 30d77eac
 
 	resolvedTs   model.Ts
 	checkpointTs model.Ts
